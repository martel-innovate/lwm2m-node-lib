--- conflicted
+++ resolved
@@ -5,8 +5,5 @@
 - Fix command line break when executing command before starting the server (#47).
 - FIX Client handler after connection update (#51)
 - FIX Remove old device registration on the new registration (#52)
-<<<<<<< HEAD
-- Add Check lifetime and unregister devices (#56)
-=======
 - Add Travis CI files and changes to enable it in the package.json (#55).
->>>>>>> df9a6b01
+- Add Check lifetime and unregister devices (#56)