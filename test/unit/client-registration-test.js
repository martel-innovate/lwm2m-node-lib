--- conflicted
+++ resolved
@@ -28,10 +28,6 @@
     Readable = require('stream').Readable,
     utils = require('./testUtils'),
     should = require('should');
-<<<<<<< HEAD
-=======
-
->>>>>>> 1d51638d
 
 describe('Client registration interface tests', function() {
     beforeEach(function (done) {
@@ -120,9 +116,6 @@
                 done();
             });
         });
-<<<<<<< HEAD
         it('should include Location-Path Options in the response');
-=======
->>>>>>> 1d51638d
     });
 });